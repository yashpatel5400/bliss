from pathlib import Path
from typing import Optional, Tuple

import numpy as np
import pytorch_lightning as pl
import torch
from astropy.io import fits
from einops import rearrange, reduce
from torch import Tensor, nn
from torch.nn import functional as F

from bliss.models import galaxy_net
from bliss.models.location_encoder import get_is_on_from_n_sources


class ImageDecoder(pl.LightningModule):
    """Decodes latent variances into reconstructed astronomical image.

    Attributes:
        n_bands: Number of bands (colors) in the image
        tile_slen: Side-length of each tile.
        ptile_slen: Padded side-length of each tile (for reconstructing image).
        border_padding: Size of border around the final image where sources will not be present.
        star_tile_decoder: Module which renders stars on individual tiles.
        galaxy_tile_decoder: Module which renders galaxies on individual tiles.
    """

    def __init__(
        self,
        n_bands: int = 1,
        tile_slen: int = 2,
        ptile_slen: int = 10,
        border_padding: int = None,
        galaxy_ae: Optional[galaxy_net.OneCenteredGalaxyAE] = None,
        galaxy_ae_ckpt: str = None,
        psf_params_file: str = None,
        psf_slen: int = 25,
        sdss_bands: Tuple[int, ...] = (2,),
    ):
        """Initializes ImageDecoder.

        Args:
            n_bands: Number of bands (colors) in the image
            tile_slen: Side-length of each tile.
            ptile_slen: Padded side-length of each tile (for reconstructing image).
            border_padding: Size of border around the final image where sources will not be present.
            galaxy_ae: An autoencoder object for images of single galaxies.
            galaxy_ae_ckpt: Path where state_dict of trained galaxy autoencoder is located.
            psf_params_file: Path where point-spread-function (PSF) data is located.
            psf_slen: Side-length of reconstruced star image from PSF.
            sdss_bands: Bands to retrieve from PSF.
        """
        super().__init__()
        self.n_bands = n_bands
        assert tile_slen <= ptile_slen
        self.tile_slen = tile_slen
        self.ptile_slen = ptile_slen
        self.border_padding = self._validate_border_padding(border_padding)

        self.star_tile_decoder = StarTileDecoder(
            tile_slen,
            ptile_slen,
            self.n_bands,
            psf_slen,
            tuple(sdss_bands),
            psf_params_file=psf_params_file,
        )

        if galaxy_ae is not None:
            assert galaxy_ae_ckpt is not None
            galaxy_ae.load_state_dict(torch.load(galaxy_ae_ckpt, map_location=torch.device("cpu")))
            galaxy_ae.eval().requires_grad_(False)
            galaxy_decoder = galaxy_ae.get_decoder()
            self.galaxy_tile_decoder = GalaxyTileDecoder(
                tile_slen,
                ptile_slen,
                self.n_bands,
                galaxy_decoder,
            )
        else:
            self.galaxy_tile_decoder = None

    @property
    def galaxy_decoder(self):
        if self.galaxy_tile_decoder is None:
            return None
        return self.galaxy_tile_decoder.galaxy_decoder

    def render_images(
        self,
        n_sources: Tensor,
        locs: Tensor,
        galaxy_bools: Tensor,
        galaxy_params: Tensor,
        fluxes: Tensor,
    ) -> Tensor:
        """Renders catalog latent variables into a full astronomical image.

        Args:
            n_sources: Number of sources in each tile (batch_size x n_tiles_per_image)
            locs: Locations of sources in each tile
                (batch_size x n_tiles_h x n_tiles_w x max_sources x 2)
            galaxy_bools: Whether each source is a galaxy in each tile
                (batch_size x n_tiles_h x n_tiles_w x max_sources x 1)
            galaxy_params : Parameters of each galaxy in each tile
                (batch_size x n_tiles_h x n_tiles_w x max_sources x latent_dim)
            fluxes: Flux of each source in each time
                (batch_size x n_tiles_h x n_tiles_w x max_sources x n_bands)

        Returns:
            A tuple of the **full** image in shape (batch_size x n_bands x slen x slen) and
            its variance (same size).
        """
        assert n_sources.shape[0] == locs.shape[0]
        assert n_sources.shape[1] == locs.shape[1]
        assert galaxy_bools.shape[-1] == 1

        image_ptiles = self._render_ptiles(n_sources, locs, galaxy_bools, galaxy_params, fluxes)
        return reconstruct_image_from_ptiles(image_ptiles, self.tile_slen, self.border_padding)

    def get_galaxy_fluxes(self, galaxy_bools: Tensor, galaxy_params_in: Tensor):
        galaxy_params = rearrange(galaxy_params_in, "b nth ntw s d -> (b nth ntw s) d")
        galaxy_shapes = self.galaxy_tile_decoder.galaxy_decoder(galaxy_params)
        galaxy_fluxes = reduce(galaxy_shapes, "n 1 h w -> n", "sum")
        assert torch.all(galaxy_fluxes >= 0.0)
        galaxy_fluxes = rearrange(
            galaxy_fluxes,
            "(b nth ntw s) -> b nth ntw s 1",
            b=galaxy_params_in.shape[0],
            nth=galaxy_params_in.shape[1],
            ntw=galaxy_params_in.shape[2],
            s=galaxy_params_in.shape[3],
        )
        galaxy_fluxes *= galaxy_bools
        return galaxy_fluxes

    def forward(self):
        """Decodes latent representation into an image."""
        return self.star_tile_decoder.psf_forward()

    def _render_ptiles(self, n_sources, locs, galaxy_bools, galaxy_params, fluxes):
        # n_sources: is (batch_size x n_tiles_h x n_tiles_w)
        # locs: is (batch_size x n_tiles_h x n_tiles_w x max_sources x 2)
        # galaxy_bools: Is (batch_size x n_tiles_h x n_tiles_w x max_sources)
        # galaxy_params : is (batch_size x n_tiles_h x n_tiles_w x max_sources x latent_dim)
        # fluxes: Is (batch_size x n_tiles_h x n_tiles_w x max_sources x 2)

        # returns the ptiles with shape =
        # (batch_size x n_tiles_h x n_tiles_w x n_bands x ptile_slen x ptile_slen)

        batch_size, n_tiles_h, n_tiles_w, max_sources, _ = locs.shape
        assert (n_sources <= max_sources).all()
        batch_size = n_sources.shape[0]

        # view parameters being explicit about shapes
        n_sources = rearrange(n_sources, "b nth ntw -> (b nth ntw)")
        locs = rearrange(locs, "b nth ntw s xy -> (b nth ntw) s xy", xy=2)
        galaxy_bools = rearrange(galaxy_bools, "b nth ntw s 1 -> (b nth ntw) s 1")
        fluxes = rearrange(fluxes, "b nth ntw s band -> (b nth ntw) s band")

        # draw stars and galaxies
        is_on_array = get_is_on_from_n_sources(n_sources, max_sources)
        is_on_array = rearrange(is_on_array, "b_nth_ntw s -> b_nth_ntw s 1")
        star_bools = (1 - galaxy_bools) * is_on_array

        # final shapes of images.
        img_shape = (
            batch_size,
            n_tiles_h,
            n_tiles_w,
            self.n_bands,
            self.ptile_slen,
            self.ptile_slen,
        )

        # draw stars and galaxies
        stars = self.star_tile_decoder(locs, fluxes, star_bools)
        galaxies = torch.zeros(img_shape, device=locs.device)
        if self.galaxy_tile_decoder is not None:
            galaxies = self.galaxy_tile_decoder(locs, galaxy_params, galaxy_bools)

        return galaxies.view(img_shape) + stars.view(img_shape)

    def _validate_border_padding(self, border_padding):
        # Border Padding
        # Images are first rendered on *padded* tiles (aka ptiles).
        # The padded tile consists of the tile and neighboring tiles
        # The width of the padding is given by ptile_slen.
        # border_padding is the amount of padding we leave in the final image. Useful for
        # avoiding sources getting too close to the edges.
        if border_padding is None:
            # default value matches encoder default.
            border_padding = (self.ptile_slen - self.tile_slen) / 2

        n_tiles_of_padding = (self.ptile_slen / self.tile_slen - 1) / 2
        ptile_padding = n_tiles_of_padding * self.tile_slen
        assert border_padding % 1 == 0, "amount of border padding must be an integer"
        assert n_tiles_of_padding % 1 == 0, "n_tiles_of_padding must be an integer"
        assert border_padding <= ptile_padding, "Too much border, increase ptile_slen"
        return int(border_padding)


def reconstruct_image_from_ptiles(
    image_ptiles: Tensor, tile_slen: int, border_padding: int
) -> Tensor:
    """Reconstruct an image from a tensor of padded tiles.

    Given a tensor of padded tiles and the size of the original tiles, this function
    combines them into a full image with overlap.

    For now, the reconstructed image is assumed to be square. However, this function
    can easily be refactored to allow for different numbers of horizontal or vertical
    tiles.

    Args:
        image_ptiles: Tensor of size
            (batch_size x n_tiles_h x n_tiles_w x n_bands x ptile_slen x ptile_slen)
        tile_slen:
            Size of the original (non-overlapping) tiles.
        border_padding:
            Amount of border padding to keep beyond the original tiles.

    Returns:
        Reconstructed image of size (batch_size x n_bands x height x width)
    """
    _, n_tiles_h, n_tiles_w, _, ptile_slen, _ = image_ptiles.shape
    image_ptiles_prefold = rearrange(image_ptiles, "b nth ntw c h w -> b (c h w) (nth ntw)")
    kernel_size = (ptile_slen, ptile_slen)
    stride = (tile_slen, tile_slen)
    n_tiles_hw = (n_tiles_h, n_tiles_w)

    output_size = []
    for i in (0, 1):
        output_size.append(kernel_size[i] + (n_tiles_hw[i] - 1) * stride[i])
    output_size = tuple(output_size)

    folded_image = F.fold(image_ptiles_prefold, output_size, kernel_size, stride=stride)

    # In default settings of ImageDecoder, no borders are cropped from
    # output image. However, we may want to crop
    max_padding = (ptile_slen - tile_slen) / 2
    assert max_padding % 1 == 0
    max_padding = int(max_padding)
    crop_idx = max_padding - border_padding
    return folded_image[:, :, crop_idx : (-crop_idx or None), crop_idx : (-crop_idx or None)]


class Tiler(nn.Module):
    """This class creates an image tile from multiple sources."""

    def __init__(self, tile_slen: int, ptile_slen: int):
        super().__init__()
        self.tile_slen = tile_slen
        self.ptile_slen = ptile_slen

        # caching the underlying
        # coordinates on which we simulate source
        # grid: between -1 and 1,
        # then scale slightly because of the way f.grid_sample
        # parameterizes the edges: (0, 0) is center of edge pixel
        self.register_buffer("cached_grid", get_mgrid(self.ptile_slen), persistent=False)
        self.register_buffer("swap", torch.tensor([1, 0]), persistent=False)

    def forward(self, locs: Tensor, sources: Tensor):
        """Renders tile from locations and sources.

        Arguments:
            locs: is (n_ptiles x max_num_stars x 2)
            sources: is (n_ptiles x max_num_stars x n_bands x stampsize x stampsize)

        Returns:
            ptile = (n_ptiles x n_bands x slen x slen)
        """
        max_sources = locs.shape[1]
        ptile_shape = (
            sources.size(0),
            sources.size(2),
            self.ptile_slen,
            self.ptile_slen,
        )
        ptile = torch.zeros(ptile_shape, device=locs.device)

        for n in range(max_sources):
            one_star = self._render_one_source(locs[:, n, :], sources[:, n])
            ptile += one_star

        return ptile

    def fit_source_to_ptile(self, source: Tensor):
        if self.ptile_slen >= source.shape[-1]:
            fitted_source = self._expand_source(source)
        else:
            fitted_source = self._trim_source(source)
        return fitted_source

    def _render_one_source(self, locs: Tensor, source: Tensor):
        """Renders one source at a location from shape.

        Arguments:
            locs: is n_ptiles x len((x,y))
            source: is a (n_ptiles, n_bands, slen, slen) tensor, which could either be a
                        `expanded_psf` (psf repeated multiple times) for the case of of stars.
                        Or multiple galaxies in the case of galaxies.

        Returns:
            Tensor with shape = (n_ptiles x n_bands x slen x slen)
        """
        assert source.shape[2] == source.shape[3]
        assert locs.shape[1] == 2

        # scale so that they land in the tile within the padded tile
        padding = (self.ptile_slen - self.tile_slen) / 2
        locs = locs * (self.tile_slen / self.ptile_slen) + (padding / self.ptile_slen)
        # scale locs so they take values between -1 and 1 for grid sample
        locs = (locs - 0.5) * 2
        local_grid = rearrange(
            self.cached_grid, "s1 s2 xy -> 1 s1 s2 xy", s1=self.ptile_slen, s2=self.ptile_slen, xy=2
        )

        locs_swapped = locs.index_select(1, self.swap)
        locs_swapped = rearrange(locs_swapped, "np xy -> np 1 1 xy")

        grid_loc = local_grid - locs_swapped
        return F.grid_sample(source, grid_loc, align_corners=True)

    def _expand_source(self, source: Tensor):
        """Pad the source with zeros so that it is size ptile_slen."""
        assert len(source.shape) == 3

        slen = self.ptile_slen + ((self.ptile_slen % 2) == 0) * 1
        assert len(source.shape) == 3

        source_slen = source.shape[2]

        assert source_slen <= slen, "Should be using trim source."

        source_expanded = torch.zeros(source.shape[0], slen, slen, device=source.device)
        offset = int((slen - source_slen) / 2)

        source_expanded[
            :, offset : (offset + source_slen), offset : (offset + source_slen)
        ] = source

        return source_expanded

    def _trim_source(self, source: Tensor):
        """Crop the source to length ptile_slen x ptile_slen, centered at the middle."""
        assert len(source.shape) == 3

        # if self.ptile_slen is even, we still make source dimension odd.
        # otherwise, the source won't have a peak in the center pixel.
        local_slen = self.ptile_slen + ((self.ptile_slen % 2) == 0) * 1

        source_slen = source.shape[2]
        source_center = (source_slen - 1) / 2

        assert source_slen >= local_slen

        r = np.floor(local_slen / 2)
        l_indx = int(source_center - r)
        u_indx = int(source_center + r + 1)

        return source[:, l_indx:u_indx, l_indx:u_indx]


def get_mgrid(slen: int):
    offset = (slen - 1) / 2
    x, y = np.mgrid[-offset : (offset + 1), -offset : (offset + 1)]
    mgrid = torch.tensor(np.dstack((y, x))) / offset
    # mgrid is between -1 and 1
    # then scale slightly because of the way f.grid_sample
    # parameterizes the edges: (0, 0) is center of edge pixel
    return mgrid.float() * (slen - 1) / slen


class StarTileDecoder(nn.Module):
    def __init__(
        self, tile_slen, ptile_slen, n_bands, psf_slen, sdss_bands=(2,), psf_params_file=None
    ):
        super().__init__()
        self.tiler = Tiler(tile_slen, ptile_slen)
        self.n_bands = n_bands
        self.psf_slen = psf_slen

        ext = Path(psf_params_file).suffix
        if ext == ".npy":
            psf_params = torch.from_numpy(np.load(psf_params_file))
            psf_params = psf_params[list(range(n_bands))]
        elif ext == ".fits":
            assert len(sdss_bands) == n_bands
            psf_params = self.get_fit_file_psf_params(psf_params_file, sdss_bands)
        else:
            raise NotImplementedError(
                "Only .npy and .fits extensions are supported for PSF params files."
            )
        self.params = nn.Parameter(psf_params.clone(), requires_grad=True)
        self.psf_image = None
        grid = get_mgrid(self.psf_slen) * (self.psf_slen - 1) / 2
        # extra factor to be consistent with old repo
        # but probably doesn't matter ...
        grid *= self.psf_slen / (self.psf_slen - 1)
        self.register_buffer("cached_radii_grid", (grid ** 2).sum(2).sqrt())

        # get psf normalization_constant
        self.normalization_constant = torch.zeros(self.n_bands)
        for i in range(self.n_bands):
            psf_i = self._get_psf_single_band(i)
            self.normalization_constant[i] = 1 / psf_i.sum()
        self.normalization_constant = self.normalization_constant.detach()

<<<<<<< HEAD
    def forward(self, locs, fluxes, star_bool, detach_psf = False):
=======
    def forward(self, locs, fluxes, star_bools):
>>>>>>> 08a615ce
        """Renders star tile from locations and fluxes."""
        # locs: is (n_ptiles x max_num_stars x 2)
        # fluxes: Is (n_ptiles x max_stars x n_bands)
        # star_bools: Is (n_ptiles x max_stars x 1)
        # max_sources obtained from locs, allows for more flexibility when rendering.
        
        psf = self._adjust_psf()
        
        if(detach_psf): 
            psf = psf.detach()
        
        n_ptiles = locs.shape[0]
        max_sources = locs.shape[1]

        assert len(psf.shape) == 3  # the shape is (n_bands, ptile_slen, ptile_slen)
        assert psf.shape[0] == self.n_bands
        assert fluxes.shape[0] == star_bools.shape[0] == n_ptiles
        assert fluxes.shape[1] == star_bools.shape[1] == max_sources
        assert fluxes.shape[2] == psf.shape[0] == self.n_bands
        assert star_bools.shape[2] == 1

        # all stars are just the PSF so we copy it.
        expanded_psf = psf.expand(n_ptiles, max_sources, self.n_bands, -1, -1)
        sources = expanded_psf * rearrange(fluxes, "np ms nb -> np ms nb 1 1")
        sources *= rearrange(star_bools, "np ms 1 -> np ms 1 1 1")

        return self.tiler(locs, sources)

    def psf_forward(self):
        psf = self._get_psf()
        
        # is this necessary? Somwhere along the way, the gradient got blocked... 
        
#         init_psf_sum = reduce(psf, "n m k -> n", "sum").detach()
#         norm = reduce(psf, "n m k -> n", "sum")
#         psf *= rearrange(init_psf_sum / norm, "n -> n 1 1")

        return psf

    @staticmethod
    def get_fit_file_psf_params(psf_fit_file, bands=(2, 3)):
        data = fits.open(psf_fit_file, ignore_missing_end=True).pop(6).data
        psf_params = torch.zeros(len(bands), 6)
        for i, band in enumerate(bands):
            sigma1 = data["psf_sigma1"][0][band] ** 2
            sigma2 = data["psf_sigma2"][0][band] ** 2
            sigmap = data["psf_sigmap"][0][band] ** 2
            beta = data["psf_beta"][0][band]
            b = data["psf_b"][0][band]
            p0 = data["psf_p0"][0][band]

            psf_params[i] = torch.log(torch.tensor([sigma1, sigma2, sigmap, beta, b, p0]))

        return psf_params

    def _get_psf(self):
        psf_list = []
        for i in range(self.n_bands):
            band_psf = self._get_psf_single_band(i)
            band_psf *= self.normalization_constant[i]
            psf_list.append(band_psf.unsqueeze(0))
        psf = torch.cat(psf_list)

        assert (psf > 0).all()
        return psf

    @staticmethod
    def _psf_fun(r, sigma1, sigma2, sigmap, beta, b, p0):
        term1 = torch.exp(-(r ** 2) / (2 * sigma1))
        term2 = b * torch.exp(-(r ** 2) / (2 * sigma2))
        term3 = p0 * (1 + r ** 2 / (beta * sigmap)) ** (-beta / 2)
        return (term1 + term2 + term3) / (1 + b + p0)

    def _get_psf_single_band(self, band_idx):
        psf_params = torch.exp(self.params[band_idx])
        return self._psf_fun(
            self.cached_radii_grid,
            psf_params[0],
            psf_params[1],
            psf_params[2],
            psf_params[3],
            psf_params[4],
            psf_params[5],
        )

    def _adjust_psf(self):
        # use power_law_psf and current psf parameters to forward and obtain fresh psf model.
        # first dimension of psf is number of bands
        # dimension of the psf/slen should be odd
        psf = self.psf_forward()
        psf_slen = psf.shape[2]
        assert len(psf.shape) == 3
        assert psf.shape[0] == self.n_bands
        assert psf.shape[1] == psf_slen
        assert (psf_slen % 2) == 1

        return self.tiler.fit_source_to_ptile(psf)


class GalaxyTileDecoder(nn.Module):
    def __init__(
        self, tile_slen, ptile_slen, n_bands, galaxy_decoder: galaxy_net.CenteredGalaxyDecoder
    ):
        super().__init__()
        self.n_bands = n_bands
        self.tiler = Tiler(tile_slen, ptile_slen)
        self.ptile_slen = ptile_slen
        self.galaxy_decoder = galaxy_decoder

    def forward(self, locs, galaxy_params, galaxy_bools):
        """Renders galaxy tile from locations and galaxy parameters."""
        # max_sources obtained from locs, allows for more flexibility when rendering.
        n_ptiles = locs.shape[0]
        max_sources = locs.shape[1]
        n_galaxy_params = galaxy_params.shape[-1]

        galaxy_params = galaxy_params.view(n_ptiles, max_sources, n_galaxy_params)
        assert galaxy_params.shape[0] == galaxy_bools.shape[0] == n_ptiles
        assert galaxy_params.shape[1] == galaxy_bools.shape[1] == max_sources
        assert galaxy_bools.shape[2] == 1

        single_galaxies = self._render_single_galaxies(galaxy_params, galaxy_bools)

        return self.tiler(
            locs,
            single_galaxies * galaxy_bools.unsqueeze(-1).unsqueeze(-1),
        )

    def _render_single_galaxies(self, galaxy_params, galaxy_bools):

        # flatten parameters
        n_galaxy_params = galaxy_params.shape[-1]
        z = galaxy_params.view(-1, n_galaxy_params)
        b = galaxy_bools.flatten()

        # allocate memory
        slen = self.ptile_slen + ((self.ptile_slen % 2) == 0) * 1
        gal = torch.zeros(z.shape[0], self.n_bands, slen, slen, device=galaxy_params.device)

        # forward only galaxies that are on!
        # no background
        gal_on = self.galaxy_decoder(z[b == 1])

        # size the galaxy (either trims or crops to the size of ptile)
        gal_on = self._size_galaxy(gal_on)

        # set galaxies
        gal[b == 1] = gal_on

        batchsize = galaxy_params.shape[0]
        gal_shape = (batchsize, -1, self.n_bands, gal.shape[-1], gal.shape[-1])
        return gal.view(gal_shape)

    def _size_galaxy(self, galaxy):
        # galaxy should be shape n_galaxies x n_bands x galaxy_slen x galaxy_slen
        assert len(galaxy.shape) == 4
        assert galaxy.shape[2] == galaxy.shape[3]
        assert (galaxy.shape[3] % 2) == 1, "dimension of galaxy image should be odd"
        assert galaxy.shape[1] == self.n_bands

        n_galaxies = galaxy.shape[0]
        galaxy_slen = galaxy.shape[3]
        galaxy = galaxy.view(n_galaxies * self.n_bands, galaxy_slen, galaxy_slen)

        sized_galaxy = self.tiler.fit_source_to_ptile(galaxy)

        outsize = sized_galaxy.shape[-1]
        return sized_galaxy.view(n_galaxies, self.n_bands, outsize, outsize)<|MERGE_RESOLUTION|>--- conflicted
+++ resolved
@@ -408,11 +408,7 @@
             self.normalization_constant[i] = 1 / psf_i.sum()
         self.normalization_constant = self.normalization_constant.detach()
 
-<<<<<<< HEAD
     def forward(self, locs, fluxes, star_bool, detach_psf = False):
-=======
-    def forward(self, locs, fluxes, star_bools):
->>>>>>> 08a615ce
         """Renders star tile from locations and fluxes."""
         # locs: is (n_ptiles x max_num_stars x 2)
         # fluxes: Is (n_ptiles x max_stars x n_bands)
