from typing import Optional
from pathlib import Path

import numpy as np
import pytorch_lightning as pl
import torch
from matplotlib import pyplot as plt
from torch.distributions import Normal
from torch.nn import functional as F

from bliss.models.prior import ImagePrior
from bliss.models.decoder import ImageDecoder, get_mgrid
from bliss.models.location_encoder import get_images_in_tiles, get_full_params_from_tiles
from bliss.models.galaxy_net import OneCenteredGalaxyAE
from bliss.optimizer import load_optimizer
from bliss.reporting import plot_image, plot_image_and_locs


def center_ptiles(
    image_ptiles, tile_locs, tile_slen, ptile_slen, border_padding, swap, cached_grid
):
    # assume there is at most one source per tile
    # return a centered version of sources in tiles using their true locations in tiles.
    # also we crop them to avoid sharp borders with no bacgkround/noise.

    # round up necessary variables and paramters
    assert len(image_ptiles.shape) == 4
    assert len(tile_locs.shape) == 3
    assert tile_locs.shape[1] == 1
    assert image_ptiles.shape[-1] == ptile_slen
    n_ptiles = image_ptiles.shape[0]
    assert tile_locs.shape[0] == n_ptiles

    # get new locs to do the shift
    ptile_locs = tile_locs * tile_slen + border_padding
    ptile_locs /= ptile_slen
    locs0 = torch.tensor([ptile_slen - 1, ptile_slen - 1]) / 2
    locs0 /= ptile_slen - 1
    locs0 = locs0.view(1, 1, 2).to(image_ptiles.device)
    locs = 2 * locs0 - ptile_locs

    # center tiles on the corresponding source given by locs.
    locs = (locs - 0.5) * 2
    locs = locs.index_select(2, swap)  # transpose (x,y) coords
    grid_loc = cached_grid.view(1, ptile_slen, ptile_slen, 2) - locs.view(-1, 1, 1, 2)
    shifted_tiles = F.grid_sample(image_ptiles, grid_loc, align_corners=True)

    # now that everything is center we can crop easily
    return shifted_tiles[
        :, :, tile_slen : (ptile_slen - tile_slen), tile_slen : (ptile_slen - tile_slen)
    ]


class GalaxyEncoder(pl.LightningModule):
    def __init__(
        self,
        prior,
        decoder,
        hidden: int = 256,
        optimizer_params: dict = None,
<<<<<<< HEAD
        from_scratch: bool = True,
=======
        crop_loss_at_border=False,
        checkpoint_path: Optional[str] = None,
        max_flux_valid_plots: Optional[int] = None,
>>>>>>> be104760
    ):
        super().__init__()
        self.save_hyperparameters()

        self.max_sources = 1  # by construction.
        self.crop_loss_at_border = crop_loss_at_border
        self.max_flux_valid_plots = max_flux_valid_plots

        # to produce images to train on.
        self.image_prior = ImagePrior(**prior)
        self.image_decoder = ImageDecoder(**decoder)
        self.image_decoder.requires_grad_(False)
        self.image_decoder.eval()

        # extract useful info from image_decoder
        self.n_bands = self.image_decoder.n_bands
        self.decoder_slen = self.image_decoder.slen

        # put image dimensions together
        self.tile_slen = self.image_decoder.tile_slen
        self.border_padding = self.image_decoder.border_padding
        self.ptile_slen = self.tile_slen + 2 * self.border_padding
        self.slen = self.ptile_slen - 2 * self.tile_slen  # will always crop 2 * tile_slen

        # will be trained.
        autoencoder_ckpt = decoder["autoencoder_ckpt"]
        autoencoder = OneCenteredGalaxyAE.load_from_checkpoint(autoencoder_ckpt)
        if from_scratch:
            autoencoder = OneCenteredGalaxyAE(
                slen=autoencoder.slen, latent_dim=autoencoder.latent_dim
            )
        self.enc = autoencoder.get_encoder(allow_pad=True)
        self.latent_dim = autoencoder.latent_dim

        # grid for center cropped tiles
        self.register_buffer("cached_grid", get_mgrid(self.ptile_slen), persistent=False)
        self.register_buffer("swap", torch.tensor([1, 0]), persistent=False)

        # consistency
        assert self.slen >= 20, "Cropped slen is not reasonable for average sized galaxies."

        if checkpoint_path is not None:
            ge = GalaxyEncoder.load_from_checkpoint(Path(checkpoint_path))
            self.load_state_dict(ge.state_dict())
            print(f"INFO: Loaded model weights from checkout at {checkpoint_path}")

    def center_ptiles(self, image_ptiles, tile_locs):
        return center_ptiles(
            image_ptiles,
            tile_locs,
            self.tile_slen,
            self.ptile_slen,
            self.border_padding,
            self.swap,
            self.cached_grid,
        )

    def configure_optimizers(self):
        """Set up optimizers (pytorch-lightning method)."""
        return load_optimizer(self.enc.parameters(), self.hparams)

    def forward_image(self, images, tile_locs):
        batch_size = images.shape[0]
        ptiles = get_images_in_tiles(images, self.tile_slen, self.ptile_slen)
        z, pq_z = self(ptiles, tile_locs)
        return z.view(batch_size, -1, 1, self.latent_dim), pq_z.view(batch_size, -1, 1, 1)

    def forward(self, image_ptiles, tile_locs):
        """Runs galaxy encoder on input image ptiles."""
        assert image_ptiles.shape[-1] == image_ptiles.shape[-2] == self.ptile_slen
        n_ptiles = image_ptiles.shape[0]

        # in each padded tile we need to center the corresponding galaxy
        tile_locs = tile_locs.reshape(n_ptiles, self.max_sources, 2)
        centered_ptiles = self.center_ptiles(image_ptiles, tile_locs)
        assert centered_ptiles.shape[-1] == centered_ptiles.shape[-2] == self.slen

        # remove background before encoding
        ptile_background = self.image_decoder.get_background(self.slen)
        centered_ptiles -= ptile_background.unsqueeze(0)

        # We can assume there is one galaxy per_tile and encode each tile independently.
        z, pq_z = self.enc(centered_ptiles)
        assert z.shape[0] == n_ptiles
        return z, pq_z

    def get_loss(self, batch):
        images = batch["images"]
        tile_galaxy_params, pq_z = self.forward_image(images, batch["locs"])

        # draw fully reconstructed image.
        # NOTE: Assume recon_mean = recon_var per poisson approximation.
        self.image_decoder.eval()
        recon_mean, recon_var = self.image_decoder.render_images(
            batch["n_sources"],
            batch["locs"],
            batch["galaxy_bool"],
            tile_galaxy_params,
            batch["fluxes"],
            add_noise=False,
        )

        recon_losses = -Normal(recon_mean, recon_var.sqrt()).log_prob(images)
<<<<<<< HEAD
        divergence_losses = -pq_z.sum()
        return recon_losses.sum() + divergence_losses
=======
        if self.crop_loss_at_border:
            slen = batch["slen"].unique().item()
            bp = (recon_losses.shape[-1] - slen) // 2
            bp = bp * 2
            recon_losses = recon_losses[:, :, bp:(-bp), bp:(-bp)]
        return recon_losses.sum()
>>>>>>> be104760

    def training_step(self, batch, batch_idx):
        """Pytorch lightning training step."""
        loss = self.get_loss(batch)
        self.log("train/loss", loss)
        return loss

    def validation_step(self, batch, batch_idx):
        """Pytorch lightning validation step."""
        loss = self.get_loss(batch)
        self.log("val/loss", loss)
        return batch

    def validation_epoch_end(self, outputs):
        """Pytorch lightning method run at end of validation epoch."""
        # put all outputs together into a single batch
        batch = {}
        for b in outputs:
            for k, v in b.items():
                curr_val = batch.get(k, torch.tensor([], device=v.device))
                batch[k] = torch.cat([curr_val, v])
        if self.n_bands == 1:
            self.make_plots(batch)

    # pylint: disable=too-many-statements
    def make_plots(self, batch, n_samples=5):
        # validate worst reconstruction images.
        n_samples = min(len(batch["n_sources"]), n_samples)
        samples = np.random.choice(len(batch["n_sources"]), n_samples, replace=False)
        keys = [
            "images",
            "locs",
            "galaxy_bool",
            "star_bool",
            "fluxes",
            "log_fluxes",
            "n_sources",
        ]
        for k in keys:
            batch[k] = batch[k][samples]

        # extract non-params entries so that 'get_full_params' to works.
        images = batch["images"]
        slen = int(batch["slen"].unique().item())
        # obtain map estimates
<<<<<<< HEAD
        tile_galaxy_params, _ = self.forward_image(images, batch["locs"])
=======
        tile_galaxy_params = self.forward_image(images, batch["locs"])

>>>>>>> be104760
        tile_est = {
            "n_sources": batch["n_sources"],
            "locs": batch["locs"],
            "galaxy_bool": batch["galaxy_bool"],
            "star_bool": batch["star_bool"],
            "fluxes": batch["fluxes"],
            "log_fluxes": batch["log_fluxes"],
            "galaxy_params": tile_galaxy_params,
        }
        est = get_full_params_from_tiles(tile_est, self.tile_slen)

        # draw all reconstruction images.
        # render_images automatically accounts for tiles with no galaxies.
        recon_images, _ = self.image_decoder.render_images(
            tile_est["n_sources"],
            tile_est["locs"],
            tile_est["galaxy_bool"],
            tile_est["galaxy_params"],
            tile_est["fluxes"],
            add_noise=False,
        )
        residuals = (images - recon_images) / torch.sqrt(recon_images)

        # draw worst `n_samples` examples as measured by absolute avg. residual error.
        worst_indices = residuals.abs().mean(dim=(1, 2, 3)).argsort(descending=True)[:n_samples]

        # use same vmin, vmax throughout for residuals
        if self.crop_loss_at_border:
            bp = (recon_images.shape[-1] - slen) // 2
            bp = bp * 2
            residuals[:, :, :bp, :] = 0.0
            residuals[:, :, -bp:, :] = 0.0
            residuals[:, :, :, :bp] = 0.0
            residuals[:, :, :, -bp:] = 0.0

        figsize = (12, 4 * n_samples)
        fig, axes = plt.subplots(nrows=n_samples, ncols=3, figsize=figsize, squeeze=False)

        for i, idx in enumerate(worst_indices):

            true_ax = axes[i, 0]
            recon_ax = axes[i, 1]
            res_ax = axes[i, 2]

            # add titles to axes in the first row
            if i == 0:
                true_ax.set_title("Truth", size=18)
                recon_ax.set_title("Reconstruction", size=18)
                res_ax.set_title("Residual", size=18)

            # vmin, vmax should be shared between reconstruction and true images.
            if self.max_flux_valid_plots is None:
                vmax = np.ceil(max(images[idx].max().item(), recon_images[idx].max().item()))
            else:
                vmax = self.max_flux_valid_plots
            vmin = np.floor(min(images[idx].min().item(), recon_images[idx].min().item()))
            vrange = (vmin, vmax)

            # plot!
            labels = None if i > 0 else ("t. gal", None, "t. star", None)
            plot_image_and_locs(idx, fig, true_ax, images, slen, est, labels=labels, vrange=vrange)
            plot_image_and_locs(
                idx, fig, recon_ax, recon_images, slen, est, labels=labels, vrange=vrange
            )
            residuals_idx = residuals[idx, 0].cpu().numpy()
            res_vmax = np.ceil(residuals_idx.max())
            res_vmin = np.floor(residuals_idx.min())
            if self.crop_loss_at_border:
                bp = (recon_images.shape[-1] - slen) // 2
                eff_slen = slen - bp
                for b in (bp, bp * 2):
                    recon_ax.axvline(b, color="w")
                    recon_ax.axvline(b + eff_slen, color="w")
                    recon_ax.axhline(b, color="w")
                    recon_ax.axhline(b + eff_slen, color="w")
            plot_image(fig, res_ax, residuals_idx, vrange=(res_vmin, res_vmax))
            if self.crop_loss_at_border:
                for b in (bp, bp * 2):
                    res_ax.axvline(b, color="w")
                    res_ax.axvline(b + eff_slen, color="w")
                    res_ax.axhline(b, color="w")
                    res_ax.axhline(b + eff_slen, color="w")

        fig.tight_layout()
        if self.logger:
            self.logger.experiment.add_figure(f"Epoch:{self.current_epoch}/Validation Images", fig)
        plt.close(fig)<|MERGE_RESOLUTION|>--- conflicted
+++ resolved
@@ -58,13 +58,10 @@
         decoder,
         hidden: int = 256,
         optimizer_params: dict = None,
-<<<<<<< HEAD
         from_scratch: bool = True,
-=======
         crop_loss_at_border=False,
         checkpoint_path: Optional[str] = None,
         max_flux_valid_plots: Optional[int] = None,
->>>>>>> be104760
     ):
         super().__init__()
         self.save_hyperparameters()
@@ -168,17 +165,13 @@
         )
 
         recon_losses = -Normal(recon_mean, recon_var.sqrt()).log_prob(images)
-<<<<<<< HEAD
-        divergence_losses = -pq_z.sum()
-        return recon_losses.sum() + divergence_losses
-=======
         if self.crop_loss_at_border:
             slen = batch["slen"].unique().item()
             bp = (recon_losses.shape[-1] - slen) // 2
             bp = bp * 2
             recon_losses = recon_losses[:, :, bp:(-bp), bp:(-bp)]
-        return recon_losses.sum()
->>>>>>> be104760
+        divergence_losses = -pq_z.sum()
+        return recon_losses.sum() + divergence_losses
 
     def training_step(self, batch, batch_idx):
         """Pytorch lightning training step."""
@@ -224,12 +217,8 @@
         images = batch["images"]
         slen = int(batch["slen"].unique().item())
         # obtain map estimates
-<<<<<<< HEAD
         tile_galaxy_params, _ = self.forward_image(images, batch["locs"])
-=======
-        tile_galaxy_params = self.forward_image(images, batch["locs"])
-
->>>>>>> be104760
+
         tile_est = {
             "n_sources": batch["n_sources"],
             "locs": batch["locs"],
