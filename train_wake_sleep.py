import numpy as np

import torch
import torch.optim as optim

import sdss_dataset_lib

import simulated_datasets_lib
import starnet_vae_lib
import inv_kl_objective_lib as inv_kl_lib

from wake_sleep_lib import run_joint_wake, run_wake, run_sleep, BackgroundBias

import psf_transform_lib
import psf_transform_lib2

import time

import fitsio

import json

device = torch.device("cuda:0" if torch.cuda.is_available() else "cpu")
print('device: ', device)

print('torch version: ', torch.__version__)

# set seed
np.random.seed(34532534)
_ = torch.manual_seed(5435)
torch.backends.cudnn.deterministic = True
torch.backends.cudnn.benchmark = False

# get sdss data
bands = [2]
sdss_hubble_data = sdss_dataset_lib.SDSSHubbleData(sdssdir='../celeste_net/sdss_stage_dir/',
                                       hubble_cat_file = './hubble_data/NCG7089/' + \
                                        'hlsp_acsggct_hst_acs-wfc_ngc7089_r.rdviq.cal.adj.zpt.txt',
                                        bands = bands)

# sdss image
full_image = sdss_hubble_data.sdss_image.unsqueeze(0).to(device)
full_background = sdss_hubble_data.sdss_background.unsqueeze(0).to(device) * 0.0 + 823.

# simulated data parameters
with open('./data/default_star_parameters.json', 'r') as fp:
    data_params = json.load(fp)

print(data_params)

sky_intensity = full_background.reshape(full_background.shape[1], -1).mean(1)
print('sky_intensity', sky_intensity)

# load psf
psf_dir = './data/'
psf_r = fitsio.FITS(psf_dir + 'sdss-002583-2-0136-psf-r.fits')[0].read()
psf_i = fitsio.FITS(psf_dir + 'sdss-002583-2-0136-psf-i.fits')[0].read()
psf_og = np.array([psf_r])
assert psf_og.shape[0] == full_image.shape[1]

# draw data
print('generating data: ')
n_images = 200
t0 = time.time()
star_dataset = \
    simulated_datasets_lib.load_dataset_from_params(psf_og,
                            data_params,
                            n_images = n_images,
                            sky_intensity = sky_intensity,
                            transpose_psf = False,
                            add_noise = True)

print('data generation time: {:.3f}secs'.format(time.time() - t0))
# get loader
batchsize = 20

loader = torch.utils.data.DataLoader(
                 dataset=star_dataset,
                 batch_size=batchsize,
                 shuffle=True)

# define VAE
star_encoder = starnet_vae_lib.StarEncoder(full_slen = data_params['slen'],
                                           stamp_slen = 7,
                                           step = 2,
                                           edge_padding = 2,
                                           n_bands = len(bands),
                                           max_detections = 2)
init_encoder = './fits/results_11232019/starnet_r'
print('loading encoder from: ', init_encoder)
star_encoder.load_state_dict(torch.load(init_encoder,
                               map_location=lambda storage, loc: storage));
star_encoder.to(device)


# define psf transform
<<<<<<< HEAD
# psf_transform = psf_transform_lib.PsfLocalTransform(torch.Tensor(psf_og).to(device),
# 									data_params['slen'],
# 									kernel_size = 3)
psfield = fitsio.FITS('./../celeste_net/sdss_stage_dir/2583/2/136/psField-002583-2-0136.fit')
psf_params = psf_transform_lib2.get_psf_params(psfield, band = 2).unsqueeze(0).to(device)
psf_transform = psf_transform_lib2.PowerLawPSF(init_psf_params=psf_params,
                                normalization_constant=torch.Tensor([0.1577]))
=======
psf_transform = psf_transform_lib.PsfLocalTransform(torch.Tensor(psf_og).to(device),
									data_params['slen'],
									kernel_size = 3)
# psfield = fitsio.FITS('./../celeste_net/sdss_stage_dir/2583/2/136/psField-002583-2-0136.fit')
# psf_params = psf_transform_lib2.get_psf_params(psfield, band = 2).unsqueeze(0)
# psf_transform = psf_transform_lib2.PowerLawPSF(init_psf_params=psf_params,
#                                 normalization_constant=torch.Tensor([0.1577]))
>>>>>>> ebfd8cf7
psf_transform.to(device)

# optimzers
psf_lr = 1e-2
wake_optimizer = optim.Adam([
                    {'params': psf_transform.parameters(),
                    'lr': psf_lr}],
                    weight_decay = 1e-5)

encoder_lr = 1e-5
sleep_optimizer = optim.Adam([
                    {'params': star_encoder.parameters(),
                    'lr': encoder_lr}],
                    weight_decay = 1e-5)

# initial loss:
test_loss, test_counter_loss, test_locs_loss, test_fluxes_loss = \
    inv_kl_lib.eval_star_encoder_loss(star_encoder,
                                    loader, train = False)

print('**** INIT test loss: {:.3f}; counter loss: {:.3f}; locs loss: {:.3f}; fluxes loss: {:.3f} ****'.format(\
    test_loss, test_counter_loss, test_locs_loss, test_fluxes_loss))

# file header to save results
filename = './fits/results_11232019/wake-sleep_630x310_r'

for iteration in range(0, 6):
    #######################
    # wake phase training
    #######################
    print('RUNNING WAKE PHASE. ITER = ' + str(iteration))

    if iteration > 0:
        # load psf transform
        psf_transform_file = filename + '-psf_transform' + '-iter' + str(iteration - 1)
        print('loading psf_transform from: ', psf_transform_file)
        psf_transform.load_state_dict(torch.load(psf_transform_file,
                                    map_location=lambda storage, loc: storage))
        psf_transform.to(device)

        # encoder file
        encoder_file = filename + '-encoder-iter' + str(iteration)
    else:
        encoder_file =  init_encoder

    # load encoder
    print('loading encoder from: ', encoder_file)
    star_encoder.load_state_dict(torch.load(encoder_file,
                                   map_location=lambda storage, loc: storage));
    star_encoder.to(device);
    star_encoder.eval();

    # update optimizer: decay learning rate
    wake_optimizer.param_groups[0]['lr'] = psf_lr / (1 + iteration)

    run_wake(full_image, full_background,
                    star_encoder, psf_transform,
                    optimizer = wake_optimizer,
                    n_epochs = 80,
                    n_samples = 50,
                    out_filename = filename,
                    iteration = iteration,
                    train_encoder_fluxes = False,
                    use_iwae = True)

    ########################
    # sleep phase training
    ########################
    print('RUNNING SLEEP PHASE. ITER = ' + str(iteration + 1))
    if iteration == 0:
        encoder_file = init_encoder
    else:
        encoder_file = filename + '-encoder-iter' + str(iteration)

    print('loading encoder from: ', encoder_file)
    star_encoder.load_state_dict(torch.load(encoder_file,
                                   map_location=lambda storage, loc: storage));
    star_encoder.to(device)

    # load trained transform
    psf_transform_file = filename + '-psf_transform' + '-iter' + str(iteration)
    # psf_transform_file = './fits/results_11122019/true_psf_transform_630x310_r'
    print('loading psf_transform from: ', psf_transform_file)
    psf_transform.load_state_dict(torch.load(psf_transform_file,
                                map_location=lambda storage, loc: storage));
    psf_transform.to(device)

    # update psf
    loader.dataset.simulator.psf = psf_transform.forward().detach()

    star_encoder.eval();
    run_sleep(star_encoder,
                loader,
                sleep_optimizer,
                n_epochs = 11,
                out_filename = filename + '-encoder',
                iteration = iteration + 1)<|MERGE_RESOLUTION|>--- conflicted
+++ resolved
@@ -94,23 +94,13 @@
 
 
 # define psf transform
-<<<<<<< HEAD
-# psf_transform = psf_transform_lib.PsfLocalTransform(torch.Tensor(psf_og).to(device),
-# 									data_params['slen'],
-# 									kernel_size = 3)
-psfield = fitsio.FITS('./../celeste_net/sdss_stage_dir/2583/2/136/psField-002583-2-0136.fit')
-psf_params = psf_transform_lib2.get_psf_params(psfield, band = 2).unsqueeze(0).to(device)
-psf_transform = psf_transform_lib2.PowerLawPSF(init_psf_params=psf_params,
-                                normalization_constant=torch.Tensor([0.1577]))
-=======
 psf_transform = psf_transform_lib.PsfLocalTransform(torch.Tensor(psf_og).to(device),
 									data_params['slen'],
 									kernel_size = 3)
 # psfield = fitsio.FITS('./../celeste_net/sdss_stage_dir/2583/2/136/psField-002583-2-0136.fit')
-# psf_params = psf_transform_lib2.get_psf_params(psfield, band = 2).unsqueeze(0)
+# psf_params = psf_transform_lib2.get_psf_params(psfield, band = 2).unsqueeze(0).to(device)
 # psf_transform = psf_transform_lib2.PowerLawPSF(init_psf_params=psf_params,
 #                                 normalization_constant=torch.Tensor([0.1577]))
->>>>>>> ebfd8cf7
 psf_transform.to(device)
 
 # optimzers
