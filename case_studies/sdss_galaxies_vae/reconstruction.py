--- conflicted
+++ resolved
@@ -102,16 +102,6 @@
         )
         map_recon["mags"] = convert_flux_to_mag(map_recon["fluxes"])
         map_recon["plocs"] = map_recon["plocs"] - 0.5
-<<<<<<< HEAD
-        scene_metrics_map = {}
-        for mag_cut in (20, 24):
-            scene_metrics_map[mag_cut] = reporting.scene_metrics(
-                coadd_data,
-                map_recon,
-                mag_cut=mag_cut,
-            )
-        resid = (true - recon) / recon.sqrt()
-=======
 
         tile_map_recon["fluxes"] = (
             tile_map_recon["galaxy_bools"] * tile_map_recon["galaxy_fluxes"]
@@ -142,7 +132,6 @@
             scene_metrics_by_mag[mag]["expected_precision"] = expected_precision(
                 tile_map_recon, mag_cutoff=float(mag)
             )
->>>>>>> 9f97049d
         if outdir is not None:
             fig = create_figure(
                 true[0, 0],
